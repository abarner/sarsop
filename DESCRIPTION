--- conflicted
+++ resolved
@@ -1,11 +1,7 @@
 Package: appl
 Type: Package
 Title: Approximate POMDP Planning Software
-<<<<<<< HEAD
-Version: 0.1.1
-=======
-Version: 0.2
->>>>>>> 150fe431
+Version: 0.2.1
 Authors@R: c(
     person("Jeroen", "Ooms", email = "jeroen.ooms@stat.ucla.edu", role = c("cre", "aut")),
     person("Carl", "Boettiger", email = "cboettig@gmail.com", role = "aut"),
